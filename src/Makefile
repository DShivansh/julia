--- conflicted
+++ resolved
@@ -6,11 +6,7 @@
 
 SRCS = \
 	jltypes gf ast builtins module codegen interpreter \
-<<<<<<< HEAD
 	alloc dlload sys init task array dump wrapper
-=======
-	alloc dlload sys init task array dump
->>>>>>> 2377c60f
 ifeq ($(OS),WINNT)
 	SRCS+=asprintf
 endif
@@ -19,11 +15,7 @@
     -Wall -Wno-strict-aliasing -fno-omit-frame-pointer \
 	-Iflisp -Isupport -fvisibility=hidden -fno-common \
 	-I$(shell $(LLVM_CONFIG) --includedir) \
-<<<<<<< HEAD
-	-I$(JULIAHOME)/external/libuv  -I$(EXTROOT)/include
-=======
 	-I$(JULIAHOME)/external/libuv  -I$(USR)/include
->>>>>>> 2377c60f
 
 ifneq ($(MAKECMDGOALS),debug)
 TARGET = "debug"
@@ -85,12 +77,8 @@
 libjulia-debug.a: julia.expmap $(DOBJS) flisp/libflisp.a support/libsupport.a
 	rm -f $@
 	$(QUIET_LINK) ar -rcs $@ $(DOBJS)
-<<<<<<< HEAD
-libjulia-debug: libjulia-debug.a 
-=======
 	cp -f $@ $(USRLIB)/$@
 libjulia-debug: libjulia-debug.a libjulia-debug.$(SHLIB_EXT)
->>>>>>> 2377c60f
 
 libjulia-release.$(SHLIB_EXT): julia.expmap $(OBJS) flisp/libflisp.a support/libsupport.a
 	$(QUIET_LINK) $(CXX) $(SHIPFLAGS) $(OBJS) -shared -o $@ $(LIBS) $(LDFLAGS)
@@ -99,12 +87,8 @@
 libjulia-release.a: julia.expmap $(OBJS) flisp/libflisp.a support/libsupport.a
 	rm -f $@
 	$(QUIET_LINK) ar -rcs $@ $(OBJS)
-<<<<<<< HEAD
-libjulia-release: libjulia-release.a 
-=======
 	cp -f $@ $(USRLIB)/$@
 libjulia-release: libjulia-release.a libjulia-release.$(SHLIB_EXT)
->>>>>>> 2377c60f
 
 clean:
 	rm -f $(USRLIB)/libjulia*
