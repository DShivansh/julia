## core stream types ##

# the first argument to any IO MUST be a POINTER (to a JL_STREAM) or using show on it will cause memory corruption

# Generic IO functions

## byte-order mark, ntoh & hton ##

<<<<<<< HEAD
const ENDIAN_BOM = reinterpret(Uint32,uint8([1:4;]))[1]
=======
const ENDIAN_BOM = reinterpret(UInt32,uint8([1:4]))[1]
>>>>>>> 93c3a58a

if ENDIAN_BOM == 0x01020304
    ntoh(x) = x
    hton(x) = x
    ltoh(x) = bswap(x)
    htol(x) = bswap(x)
elseif ENDIAN_BOM == 0x04030201
    ntoh(x) = bswap(x)
    hton(x) = bswap(x)
    ltoh(x) = x
    htol(x) = x
else
    error("seriously? what is this machine?")
end

isreadonly(s) = isreadable(s) && !iswritable(s)

## binary I/O ##

# all subtypes should implement this
write(s::IO, x::UInt8) = error(typeof(s)," does not support byte I/O")

write(io::IO, x) = throw(MethodError(write, (io, x)))
write(io::IO, xs...) = for x in xs write(io, x) end

if ENDIAN_BOM == 0x01020304
    function write(s::IO, x::Integer)
        sz = sizeof(x)
        for n = sz:-1:1
            write(s, uint8((x>>>((n-1)<<3))))
        end
        sz
    end
else
    function write(s::IO, x::Integer)
        sz = sizeof(x)
        for n = 1:sz
            write(s, uint8((x>>>((n-1)<<3))))
        end
        sz
    end
end

write(s::IO, x::Bool)    = write(s, uint8(x))
write(s::IO, x::Float16) = write(s, reinterpret(Int16,x))
write(s::IO, x::Float32) = write(s, reinterpret(Int32,x))
write(s::IO, x::Float64) = write(s, reinterpret(Int64,x))

function write(s::IO, a::AbstractArray)
    nb = 0
    for i = 1:length(a)
        nb += write(s, a[i])
    end
    nb
end

function write(s::IO, ch::Char)
    c = reinterpret(UInt32, ch)
    if c < 0x80
        write(s, uint8(c))
        return 1
    elseif c < 0x800
        write(s, uint8(( c >> 6          ) | 0xC0))
        write(s, uint8(( c        & 0x3F ) | 0x80))
        return 2
    elseif c < 0x10000
        write(s, uint8(( c >> 12         ) | 0xE0))
        write(s, uint8(((c >> 6)  & 0x3F ) | 0x80))
        write(s, uint8(( c        & 0x3F ) | 0x80))
        return 3
    elseif c < 0x110000
        write(s, uint8(( c >> 18         ) | 0xF0))
        write(s, uint8(((c >> 12) & 0x3F ) | 0x80))
        write(s, uint8(((c >> 6)  & 0x3F ) | 0x80))
        write(s, uint8(( c        & 0x3F ) | 0x80))
        return 4
    else
        return write(s, '\ufffd')
    end
end

function write(s::IO, p::Ptr, n::Integer)
    for i=1:n
        write(s, unsafe_load(p, i))
    end
    n
end

function write(io::IO, s::Symbol)
    pname = convert(Ptr{UInt8}, s)
    write(io, pname, int(ccall(:strlen, Csize_t, (Ptr{UInt8},), pname)))
end

# all subtypes should implement this
read(s::IO, ::Type{UInt8}) = error(typeof(s)," does not support byte I/O")

read(s::IO, ::Type{Int8}) = reinterpret(Int8, read(s,UInt8))

function read{T <: Integer}(s::IO, ::Type{T})
    x = zero(T)
    for n = 1:sizeof(x)
        x |= (convert(T,read(s,UInt8))<<((n-1)<<3))
    end
    return x
end

read(s::IO, ::Type{Bool})    = (read(s,UInt8)!=0)
read(s::IO, ::Type{Float16}) = box(Float16,unbox(Int16,read(s,Int16)))
read(s::IO, ::Type{Float32}) = box(Float32,unbox(Int32,read(s,Int32)))
read(s::IO, ::Type{Float64}) = box(Float64,unbox(Int64,read(s,Int64)))

read{T}(s::IO, t::Type{T}, d1::Int, dims::Int...) =
    read(s, t, tuple(d1,dims...))
read{T}(s::IO, t::Type{T}, d1::Integer, dims::Integer...) =
    read(s, t, map(int,tuple(d1,dims...)))

read{T}(s::IO, ::Type{T}, dims::Dims) = read!(s, Array(T, dims))

function read!{T}(s::IO, a::Array{T})
    for i = 1:length(a)
        a[i] = read(s, T)
    end
    return a
end

function read(s::IO, ::Type{Char})
    ch = read(s, UInt8)
    if ch < 0x80
        return char(ch)
    end

    # mimic utf8.next function
    trailing = Base.utf8_trailing[ch+1]
    c::UInt32 = 0
    for j = 1:trailing
        c += ch
        c <<= 6
        ch = read(s, UInt8)
    end
    c += ch
    c -= Base.utf8_offset[trailing+1]
    char(c)
end

function readuntil(s::IO, delim::Char)
    if delim < char(0x80)
        data = readuntil(s, uint8(delim))
        enc = byte_string_classify(data)
        return (enc==1) ? ASCIIString(data) : UTF8String(data)
    end
    out = IOBuffer()
    while !eof(s)
        c = read(s, Char)
        write(out, c)
        if c == delim
            break
        end
    end
    takebuf_string(out)
end

function readuntil{T}(s::IO, delim::T)
    out = T[]
    while !eof(s)
        c = read(s, T)
        push!(out, c)
        if c == delim
            break
        end
    end
    out
end

# based on code by Glen Hertz
function readuntil(s::IO, t::AbstractString)
    l = length(t)
    if l == 0
        return ""
    end
    if l > 40
        warn("readuntil(IO,AbstractString) will perform poorly with a long string")
    end
    out = IOBuffer()
    m = Array(Char, l)  # last part of stream to match
    t = collect(t)
    i = 0
    while !eof(s)
        i += 1
        c = read(s, Char)
        write(out, c)
        if i <= l
            m[i] = c
        else
            # shift to last part of s
            for j = 2:l
                m[j-1] = m[j]
            end
            m[l] = c
        end
        if i >= l && m == t
            break
        end
    end
    return takebuf_string(out)
end


readline(s::IO) = readuntil(s, '\n')
readchomp(x) = chomp!(readall(x))

# read up to nb bytes into nb, returning # bytes read
function readbytes!(s::IO, b::AbstractArray{UInt8}, nb=length(b))
    olb = lb = length(b)
    nr = 0
    while nr < nb && !eof(s)
        a = read(s, UInt8)
        nr += 1
        if nr > lb
            lb = nr * 2
            resize!(b, lb)
        end
        b[nr] = a
    end
    if lb > olb
        resize!(b, nr) # shrink to just contain input data if was resized
    end
    return nr
end

# read up to nb bytes from s, returning a Vector{UInt8} of bytes read.
function readbytes(s::IO, nb=typemax(Int))
    b = Array(UInt8, nb == typemax(Int) ? 1024 : nb)
    nr = readbytes!(s, b, nb)
    resize!(b, nr)
end

function readall(s::IO)
    b = readbytes(s)
    return is_valid_ascii(b) ? ASCIIString(b) : UTF8String(b)
end
readall(filename::AbstractString) = open(readall, filename)

## high-level iterator interfaces ##

type EachLine
    stream::IO
    ondone::Function
    EachLine(stream) = EachLine(stream, ()->nothing)
    EachLine(stream, ondone) = new(stream, ondone)
end
eachline(stream::IO) = EachLine(stream)

start(itr::EachLine) = nothing
function done(itr::EachLine, nada)
    if !eof(itr.stream)
        return false
    end
    itr.ondone()
    true
end
next(itr::EachLine, nada) = (readline(itr.stream), nothing)
eltype(itr::EachLine) = ByteString

readlines(s=STDIN) = collect(eachline(s))

# IOStream Marking

# Note that these functions expect that io.mark exists for
# the concrete IO type.  This may not be true for IO types
# not in base.

function mark(io::IO)
    io.mark = position(io)
end

function unmark(io::IO)
    !ismarked(io) && return false
    io.mark = -1
    return true
end

function reset{T<:IO}(io::T)
    ismarked(io) || throw(ArgumentError("$(T) not marked"))
    m = io.mark
    seek(io, m)
    io.mark = -1 # must be after seek, or seek may fail
    return m
end

ismarked(io::IO) = io.mark >= 0<|MERGE_RESOLUTION|>--- conflicted
+++ resolved
@@ -6,11 +6,7 @@
 
 ## byte-order mark, ntoh & hton ##
 
-<<<<<<< HEAD
-const ENDIAN_BOM = reinterpret(Uint32,uint8([1:4;]))[1]
-=======
-const ENDIAN_BOM = reinterpret(UInt32,uint8([1:4]))[1]
->>>>>>> 93c3a58a
+const ENDIAN_BOM = reinterpret(UInt32,uint8([1:4;]))[1]
 
 if ENDIAN_BOM == 0x01020304
     ntoh(x) = x
@@ -89,6 +85,7 @@
         return 4
     else
         return write(s, '\ufffd')
+
     end
 end
 
