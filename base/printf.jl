--- conflicted
+++ resolved
@@ -5,13 +5,8 @@
 
 ### printf formatter generation ###
 
-<<<<<<< HEAD
-function printf_gen(s::String)
-    args = {:(out::Stream)}
-=======
 function _gen(s::String)
     args = {:(out::IO)}
->>>>>>> 02099b84
     blk = expr(:block, :(local neg, pt, len, exp))
     for x in _parse(s)
         if isa(x,String)
@@ -794,16 +789,9 @@
     blk
 end
 
-<<<<<<< HEAD
-fprintf(s::Stream, f::Function, args...) = f(s, args...)
-fprintf(s::Stream, fmt::String, args...) = fprintf(s, eval(Base,f_str_f(fmt)), args...)
-printf(f::Union(Function,String), args...) = fprintf(OUTPUT_STREAM, f, args...)
-sprintf(f::Union(Function,String), args...) = sprint(fprintf, f, args...)
-=======
 macro sprintf(args...)
     :(sprint(io->@printf(io,$(map(esc,args)...))))
 end
->>>>>>> 02099b84
 
 end # module
 import Base.Printf.*