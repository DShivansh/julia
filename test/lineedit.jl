# This file is a part of Julia. License is MIT: https://julialang.org/license

using Base.LineEdit
using Base.LineEdit: edit_insert, buffer, content, setmark, getmark

isdefined(Main, :TestHelpers) || @eval Main include(joinpath(dirname(@__FILE__), "TestHelpers.jl"))
using Main.TestHelpers

# no need to have animation in tests
LineEdit.REGION_ANIMATION_DURATION[] = 0.001

## helper functions

function new_state()
    term = TestHelpers.FakeTerminal(IOBuffer(), IOBuffer(), IOBuffer())
    LineEdit.init_state(term, ModalInterface([Prompt("test> ")]))
end

charseek(buf, i) = seek(buf, Base.unsafe_chr2ind(content(buf), i+1)-1)
charpos(buf, pos=position(buf)) = Base.unsafe_ind2chr(content(buf), pos+1)-1

function transform!(f, s, i = -1) # i is char-based (not bytes) buffer position
    buf = buffer(s)
    i >= 0 && charseek(buf, i)
    action = f(s)
    if s isa LineEdit.MIState && action isa Symbol
        s.last_action = action # simulate what happens in LineEdit.prompt!
    end
    content(s), charpos(buf), charpos(buf, getmark(buf))
end


function run_test(d,buf)
    global a_foo, b_foo, a_bar, b_bar
    a_foo = b_foo = a_bar = b_bar = 0
    while !eof(buf)
        LineEdit.match_input(d, nothing, buf)(nothing,nothing)
    end
end


a_foo = 0

const foo_keymap = Dict(
    'a' => (o...)->(global a_foo; a_foo += 1)
)

b_foo = 0

const foo2_keymap = Dict(
    'b' => (o...)->(global b_foo; b_foo += 1)
)

a_bar = 0
b_bar = 0

const bar_keymap = Dict(
    'a' => (o...)->(global a_bar; a_bar += 1),
    'b' => (o...)->(global b_bar; b_bar += 1)
)

test1_dict = LineEdit.keymap([foo_keymap])

run_test(test1_dict,IOBuffer("aa"))
@test a_foo == 2

test2_dict = LineEdit.keymap([foo2_keymap, foo_keymap])

run_test(test2_dict,IOBuffer("aaabb"))
@test a_foo == 3
@test b_foo == 2

test3_dict = LineEdit.keymap([bar_keymap, foo_keymap])

run_test(test3_dict,IOBuffer("aab"))
@test a_bar == 2
@test b_bar == 1

# Multiple spellings in the same keymap
const test_keymap_1 = Dict(
    "^C" => (o...)->1,
    "\\C-C" => (o...)->2
)

@test_throws ErrorException LineEdit.keymap([test_keymap_1])

a_foo = a_bar = 0

const test_keymap_2 = Dict(
    "abc" => (o...)->(global a_foo = 1)
)

const test_keymap_3 = Dict(
    "a"  => (o...)->(global a_foo = 2),
    "bc" => (o...)->(global a_bar = 3)
)

function keymap_fcn(keymaps)
    d = LineEdit.keymap(keymaps)
    f = buf->(LineEdit.match_input(d, nothing, buf)(nothing,nothing))
end

let f = keymap_fcn([test_keymap_3, test_keymap_2])
    buf = IOBuffer("abc")
    f(buf); f(buf)
    @test a_foo == 2
    @test a_bar == 3
    @test eof(buf)
end

# Eager redirection when the redirected-to behavior is changed.

a_foo = 0

const test_keymap_4 = Dict(
    "a" => (o...)->(global a_foo = 1),
    "b" => "a",
    "c" => (o...)->(global a_foo = 2),
)

const test_keymap_5 = Dict(
    "a" => (o...)->(global a_foo = 3),
    "d" => "c"
)

let f = keymap_fcn([test_keymap_5, test_keymap_4])
    buf = IOBuffer("abd")
    f(buf)
    @test a_foo == 3
    f(buf)
    @test a_foo == 1
    f(buf)
    @test a_foo == 2
    @test eof(buf)
end

# Eager redirection with cycles

const test_cycle = Dict(
    "a" => "b",
    "b" => "a"
)

@test_throws ErrorException keymap([test_cycle])

# Lazy redirection with Cycles

const level1 = Dict(
    "a" => LineEdit.KeyAlias("b")
)

const level2a = Dict(
    "b" => "a"
)

const level2b = Dict(
    "b" => LineEdit.KeyAlias("a")
)

@test_throws ErrorException keymap([level2a,level1])
@test_throws ErrorException keymap([level2b,level1])

# Lazy redirection functionality test

a_foo = 0

const test_keymap_6 = Dict(
    "a" => (o...)->(global a_foo = 1),
    "b" => LineEdit.KeyAlias("a"),
    "c" => (o...)->(global a_foo = 2),
)

const test_keymap_7 = Dict(
    "a" => (o...)->(global a_foo = 3),
    "d" => "c"
)

let f = keymap_fcn([test_keymap_7, test_keymap_6])
    buf = IOBuffer("abd")
    f(buf)
    @test a_foo == 3
    global a_foo = 0
    f(buf)
    @test a_foo == 3
    f(buf)
    @test a_foo == 2
    @test eof(buf)
end

# Test requiring postprocessing (see conflict fixing in LineEdit.jl )

global path1 = 0
global path2 = 0
global path3 = 0

const test_keymap_8 = Dict(
    "**" => (o...)->(global path1 += 1),
    "ab" => (o...)->(global path2 += 1),
    "cd" => (o...)->(global path3 += 1),
    "d" => (o...)->(error("This is not the key you're looking for"))
)

let f = keymap_fcn([test_keymap_8])
    buf = IOBuffer("bbabaccd")
    f(buf)
    @test path1 == 1
    f(buf)
    @test path2 == 1
    f(buf)
    @test path1 == 2
    f(buf)
    @test path3 == 1
    @test eof(buf)
end

global path1 = 0
global path2 = 0

const test_keymap_9 = Dict(
    "***" => (o...)->(global path1 += 1),
    "*a*" => (o...)->(global path2 += 1)
)

let f = keymap_fcn([test_keymap_9])
    buf = IOBuffer("abaaaa")
    f(buf)
    @test path1 == 1
    f(buf)
    @test path2 == 1
    @test eof(buf)
end


## edit_move{left,right} ##
buf = IOBuffer("a\na\na\n")
seek(buf, 0)
for i = 1:6
    LineEdit.edit_move_right(buf)
    @test position(buf) == i
end
@test eof(buf)
for i = 5:0
    LineEdit.edit_move_left(buf)
    @test position(buf) == i
end

# skip unicode combining characters
buf = IOBuffer("ŷ")
seek(buf, 0)
LineEdit.edit_move_right(buf)
@test eof(buf)
LineEdit.edit_move_left(buf)
@test position(buf) == 0

## edit_move_{up,down} ##

buf = IOBuffer("type X\n    a::Int\nend")
for i = 0:6
    seek(buf,i)
    @test !LineEdit.edit_move_up(buf)
    @test position(buf) == i
    seek(buf,i)
    @test LineEdit.edit_move_down(buf)
    @test position(buf) == i+7
end
for i = 7:17
    seek(buf,i)
    @test LineEdit.edit_move_up(buf)
    @test position(buf) == min(i-7,6)
    seek(buf,i)
    @test LineEdit.edit_move_down(buf)
    @test position(buf) == min(i+11,21)
end
for i = 18:21
    seek(buf,i)
    @test LineEdit.edit_move_up(buf)
    @test position(buf) == i-11
    seek(buf,i)
    @test !LineEdit.edit_move_down(buf)
    @test position(buf) == i
end

buf = IOBuffer("type X\n\n")
seekend(buf)
@test LineEdit.edit_move_up(buf)
@test position(buf) == 7
@test LineEdit.edit_move_up(buf)
@test position(buf) == 0
@test !LineEdit.edit_move_up(buf)
@test position(buf) == 0
seek(buf,0)
@test LineEdit.edit_move_down(buf)
@test position(buf) == 7
@test LineEdit.edit_move_down(buf)
@test position(buf) == 8
@test !LineEdit.edit_move_down(buf)
@test position(buf) == 8

## edit_delete_prev_word ##

buf = IOBuffer("type X\n ")
seekend(buf)
@test !isempty(LineEdit.edit_delete_prev_word(buf))
@test position(buf) == 5
@test buf.size == 5
@test content(buf) == "type "

buf = IOBuffer("4 +aaa+ x")
seek(buf,8)
@test !isempty(LineEdit.edit_delete_prev_word(buf))
@test position(buf) == 3
@test buf.size == 4
@test content(buf) == "4 +x"

buf = IOBuffer("x = func(arg1,arg2 , arg3)")
seekend(buf)
LineEdit.char_move_word_left(buf)
@test position(buf) == 21
@test !isempty(LineEdit.edit_delete_prev_word(buf))
@test content(buf) == "x = func(arg1,arg3)"
@test !isempty(LineEdit.edit_delete_prev_word(buf))
@test content(buf) == "x = func(arg3)"
@test !isempty(LineEdit.edit_delete_prev_word(buf))
@test content(buf) == "x = arg3)"

# Unicode combining characters
let buf = IOBuffer()
    edit_insert(buf, "â")
    LineEdit.edit_move_left(buf)
    @test position(buf) == 0
    LineEdit.edit_move_right(buf)
    @test nb_available(buf) == 0
    LineEdit.edit_backspace(buf, false, false)
    @test content(buf) == "a"
end

## edit_transpose_chars ##
let buf = IOBuffer()
    edit_insert(buf, "abcde")
    seek(buf,0)
    LineEdit.edit_transpose_chars(buf)
    @test content(buf) == "abcde"
    LineEdit.char_move_right(buf)
    LineEdit.edit_transpose_chars(buf)
    @test content(buf) == "bacde"
    LineEdit.edit_transpose_chars(buf)
    @test content(buf) == "bcade"
    seekend(buf)
    LineEdit.edit_transpose_chars(buf)
    @test content(buf) == "bcaed"
    LineEdit.edit_transpose_chars(buf)
    @test content(buf) == "bcade"

    seek(buf, 0)
    LineEdit.edit_clear(buf)
    edit_insert(buf, "αβγδε")
    seek(buf,0)
    LineEdit.edit_transpose_chars(buf)
    @test content(buf) == "αβγδε"
    LineEdit.char_move_right(buf)
    LineEdit.edit_transpose_chars(buf)
    @test content(buf) == "βαγδε"
    LineEdit.edit_transpose_chars(buf)
    @test content(buf) == "βγαδε"
    seekend(buf)
    LineEdit.edit_transpose_chars(buf)
    @test content(buf) == "βγαεδ"
    LineEdit.edit_transpose_chars(buf)
    @test content(buf) == "βγαδε"
end

@testset "edit_word_transpose" begin
    local buf, mode
    buf = IOBuffer()
    mode = Ref{Symbol}()
    transpose!(i) = transform!(buf -> LineEdit.edit_transpose_words(buf, mode[]),
                               buf, i)[1:2]

    mode[] = :readline
    edit_insert(buf, "àbç def  gh ")
    @test transpose!(0) == ("àbç def  gh ", 0)
    @test transpose!(1) == ("àbç def  gh ", 1)
    @test transpose!(2) == ("àbç def  gh ", 2)
    @test transpose!(3) == ("def àbç  gh ", 7)
    @test transpose!(4) == ("àbç def  gh ", 7)
    @test transpose!(5) == ("def àbç  gh ", 7)
    @test transpose!(6) == ("àbç def  gh ", 7)
    @test transpose!(7) == ("àbç gh  def ", 11)
    @test transpose!(10) == ("àbç def  gh ", 11)
    @test transpose!(11) == ("àbç gh   def", 12)
    edit_insert(buf, " ")
    @test transpose!(13) == ("àbç def    gh", 13)

    take!(buf)
    mode[] = :emacs
    edit_insert(buf, "àbç def  gh ")
    @test transpose!(0) == ("def àbç  gh ", 7)
    @test transpose!(4) == ("àbç def  gh ", 7)
    @test transpose!(5) == ("àbç gh  def ", 11)
    @test transpose!(10) == ("àbç def   gh", 12)
    edit_insert(buf, " ")
    @test transpose!(13) == ("àbç gh    def", 13)
end

let s = new_state(),
    buf = buffer(s)

    edit_insert(s,"first line\nsecond line\nthird line")
    @test content(buf) == "first line\nsecond line\nthird line"

    ## edit_move_line_start/end ##
    seek(buf, 0)
    LineEdit.move_line_end(s)
    @test position(buf) == sizeof("first line")
    LineEdit.move_line_end(s) # Only move to input end on repeated keypresses
    @test position(buf) == sizeof("first line")
    s.key_repeats = 1 # Manually flag a repeated keypress
    LineEdit.move_line_end(s)
    s.key_repeats = 0
    @test eof(buf)

    seekend(buf)
    LineEdit.move_line_start(s)
    @test position(buf) == sizeof("first line\nsecond line\n")
    LineEdit.move_line_start(s)
    @test position(buf) == sizeof("first line\nsecond line\n")
    s.key_repeats = 1 # Manually flag a repeated keypress
    LineEdit.move_line_start(s)
    s.key_repeats = 0
    @test position(buf) == 0

    ## edit_kill_line, edit_yank ##
    seek(buf, 0)
    LineEdit.edit_kill_line(s)
    s.key_repeats = 1 # Manually flag a repeated keypress
    LineEdit.edit_kill_line(s)
    s.key_repeats = 0
    @test content(buf) == "second line\nthird line"
    LineEdit.move_line_end(s)
    LineEdit.edit_move_right(s)
    LineEdit.edit_yank(s)
    @test content(buf) == "second line\nfirst line\nthird line"
end

# Issue 7845
# First construct a problematic string:
# julia> is 6 characters + 1 character for space,
# so the rest of the terminal is 73 characters
#########################################################################
let buf = IOBuffer(
        "begin\nprint(\"A very very very very very very very very very very very very ve\")\nend")
    seek(buf, 4)
    outbuf = IOBuffer()
    termbuf = Base.Terminals.TerminalBuffer(outbuf)
    term = TestHelpers.FakeTerminal(IOBuffer(), IOBuffer(), IOBuffer())
    s = LineEdit.refresh_multi_line(termbuf, term, buf,
        Base.LineEdit.InputAreaState(0,0), "julia> ", indent = 7)
    @test s == Base.LineEdit.InputAreaState(3,1)
end

@testset "function prompt indentation" begin
    local s, term, ps, buf, outbuf, termbuf
    s = new_state()
    term = Base.LineEdit.terminal(s)
    # default prompt: PromptState.indent should not be set to a final fixed value
    ps::LineEdit.PromptState = s.mode_state[s.current_mode]
    @test ps.indent == -1
    # the prompt is modified afterwards to a function
    ps.p.prompt = let i = 0
        () -> ["Julia is Fun! > ", "> "][mod1(i+=1, 2)] # lengths are 16 and 2
    end
    buf = buffer(ps)
    write(buf, "begin\n    julia = :fun\nend")
    outbuf = IOBuffer()
    termbuf = Base.Terminals.TerminalBuffer(outbuf)
    LineEdit.refresh_multi_line(termbuf, term, ps)
    @test String(take!(outbuf)) ==
        "\r\e[0K\e[1mJulia is Fun! > \e[0m\r\e[16Cbegin\n" *
        "\r\e[16C    julia = :fun\n" *
        "\r\e[16Cend\r\e[19C"
    LineEdit.refresh_multi_line(termbuf, term, ps)
    @test String(take!(outbuf)) ==
        "\r\e[0K\e[1A\r\e[0K\e[1A\r\e[0K\e[1m> \e[0m\r\e[2Cbegin\n" *
        "\r\e[2C    julia = :fun\n" *
        "\r\e[2Cend\r\e[5C"
end

@testset "tab/backspace alignment feature" begin
    s = new_state()
    move_left(s, n) = for x = 1:n
        LineEdit.edit_move_left(s)
    end

    edit_insert(s, "for x=1:10\n")
    LineEdit.edit_tab(s)
    @test content(s) == "for x=1:10\n    "
    LineEdit.edit_backspace(s, true, false)
    @test content(s) == "for x=1:10\n"
    edit_insert(s, "  ")
    @test position(s) == 13
    LineEdit.edit_tab(s)
    @test content(s) == "for x=1:10\n    "
    edit_insert(s, "  ")
    LineEdit.edit_backspace(s, true, false)
    @test content(s) == "for x=1:10\n    "
    edit_insert(s, "éé=3   ")
    LineEdit.edit_tab(s)
    @test content(s) == "for x=1:10\n    éé=3    "
    LineEdit.edit_backspace(s, true, false)
    @test content(s) == "for x=1:10\n    éé=3"
    edit_insert(s, "\n    1∉x  ")
    LineEdit.edit_tab(s)
    @test content(s) == "for x=1:10\n    éé=3\n    1∉x     "
    LineEdit.edit_backspace(s, false, false)
    @test content(s) == "for x=1:10\n    éé=3\n    1∉x    "
    LineEdit.edit_backspace(s, true, false)
    @test content(s) == "for x=1:10\n    éé=3\n    1∉x "
    LineEdit.edit_move_word_left(s)
    LineEdit.edit_tab(s)
    @test content(s) == "for x=1:10\n    éé=3\n        1∉x "
    LineEdit.move_line_start(s)
    @test position(s) == 22
    LineEdit.edit_tab(s, true)
    @test content(s) == "for x=1:10\n    éé=3\n        1∉x "
    @test position(s) == 30
    LineEdit.edit_move_left(s)
    @test position(s) == 29
    LineEdit.edit_backspace(s, true, true)
    @test content(s) == "for x=1:10\n    éé=3\n    1∉x "
    @test position(s) == 26
    LineEdit.edit_tab(s, false) # same as edit_tab(s, true) here
    @test position(s) == 30
    move_left(s, 6)
    @test position(s) == 24
    LineEdit.edit_backspace(s, true, true)
    @test content(s) == "for x=1:10\n    éé=3\n    1∉x "
    @test position(s) == 22
    LineEdit.edit_kill_line(s)
    edit_insert(s, ' '^10)
    move_left(s, 7)
    @test content(s) == "for x=1:10\n    éé=3\n          "
    @test position(s) == 25
    LineEdit.edit_tab(s, true, false)
    @test position(s) == 32
    move_left(s, 7)
    LineEdit.edit_tab(s, true, true)
    @test position(s) == 26
    @test content(s) == "for x=1:10\n    éé=3\n    "
    # test again the same, when there is a next line
    edit_insert(s, "      \nend")
    move_left(s, 11)
    @test position(s) == 25
    LineEdit.edit_tab(s, true, false)
    @test position(s) == 32
    move_left(s, 7)
    LineEdit.edit_tab(s, true, true)
    @test position(s) == 26
    @test content(s) == "for x=1:10\n    éé=3\n    \nend"
end

@testset "newline alignment feature" begin
    s = new_state()
    edit_insert(s, "for x=1:10\n    é = 1")
    LineEdit.edit_insert_newline(s)
    @test content(s) == "for x=1:10\n    é = 1\n    "
    edit_insert(s, " b = 2")
    LineEdit.edit_insert_newline(s)
    @test content(s) == "for x=1:10\n    é = 1\n     b = 2\n     "
    # after an empty line, should still insert the expected number of spaces
    LineEdit.edit_insert_newline(s)
    @test content(s) == "for x=1:10\n    é = 1\n     b = 2\n     \n     "
    LineEdit.edit_insert_newline(s, 0)
    @test content(s) == "for x=1:10\n    é = 1\n     b = 2\n     \n     \n"
    LineEdit.edit_insert_newline(s, 2)
    @test content(s) == "for x=1:10\n    é = 1\n     b = 2\n     \n     \n\n  "
    # test when point before first letter of the line
    for i=6:10
        LineEdit.edit_clear(s)
        edit_insert(s, "begin\n    x")
        seek(LineEdit.buffer(s), i)
        LineEdit.edit_insert_newline(s)
        @test content(s) == "begin\n" * ' '^(i-6) * "\n    x"
    end
end

@testset "change case on the right" begin
    local buf = IOBuffer()
    edit_insert(buf, "aa bb CC")
    seekstart(buf)
    LineEdit.edit_upper_case(buf)
    LineEdit.edit_title_case(buf)
    @test String(take!(copy(buf))) == "AA Bb CC"
    @test position(buf) == 5
    LineEdit.edit_lower_case(buf)
    @test String(take!(copy(buf))) == "AA Bb cc"
end

@testset "kill ring" begin
    local buf
    s = new_state()
    buf = buffer(s)
    edit_insert(s, "ça ≡ nothing")
    @test transform!(LineEdit.edit_copy_region, s) == ("ça ≡ nothing", 12, 0)
    @test s.kill_ring[end] == "ça ≡ nothing"
    @test transform!(LineEdit.edit_exchange_point_and_mark, s)[2:3] == (0, 12)
    charseek(buf, 8); setmark(s)
    charseek(buf, 1)
    @test transform!(LineEdit.edit_kill_region, s) == ("çhing", 1, 1)
    @test s.kill_ring[end] == "a ≡ not"
    charseek(buf, 0)
    @test transform!(LineEdit.edit_yank, s) == ("a ≡ notçhing", 7, 0)
    s.last_action = :unknown
    # next action will fail, as yank-pop doesn't know a yank was just issued
    @test transform!(LineEdit.edit_yank_pop, s) == ("a ≡ notçhing", 7, 0)
    s.last_action = :edit_yank
    # now this should work:
    @test transform!(LineEdit.edit_yank_pop, s) == ("ça ≡ nothingçhing", 12, 0)
    @test s.kill_idx == 1
    LineEdit.edit_kill_line(s)
    @test s.kill_ring[end] == "çhing"
    @test s.kill_idx == 3
    # check that edit_yank_pop works when passing require_previous_yank=false (#23635)
    s.last_action = :unknown
    @test transform!(s->LineEdit.edit_yank_pop(s, false), s) == ("ça ≡ nothinga ≡ not", 19, 12)

    # repetition (concatenation of killed strings
    edit_insert(s, "A B  C")
    LineEdit.edit_delete_prev_word(s)
    s.key_repeats = 1
    LineEdit.edit_delete_prev_word(s)
    s.key_repeats = 0
    @test s.kill_ring[end] == "B  C"
    LineEdit.edit_yank(s)
    LineEdit.edit_werase(s)
    @test s.kill_ring[end] == "C"
    s.key_repeats = 1
    LineEdit.edit_werase(s)
    s.key_repeats = 0
    @test s.kill_ring[end] == "B  C"
    LineEdit.edit_yank(s)
    LineEdit.edit_move_word_left(s)
    LineEdit.edit_move_word_left(s)
    LineEdit.edit_delete_next_word(s)
    @test s.kill_ring[end] == "B"
    s.key_repeats = 1
    LineEdit.edit_delete_next_word(s)
    s.key_repeats = 0
    @test s.kill_ring[end] == "B  C"
end

@testset "undo" begin
    s = new_state()
    edit!(f) = transform!(f, s)[1]
    edit_undo! = LineEdit.edit_undo!
    edit_redo! = LineEdit.edit_redo!

    edit_insert(s, "one two three")

    @test edit!(LineEdit.edit_delete_prev_word) == "one two "
    @test edit!(edit_undo!) == "one two three"
    @test edit!(edit_redo!) == "one two "
    @test edit!(edit_undo!) == "one two three"

    edit_insert(s, " four")
    @test edit!(s->edit_insert(s, " five")) == "one two three four five"
    @test edit!(edit_undo!) == "one two three four"
    @test edit!(edit_undo!) == "one two three"
    @test edit!(edit_redo!) == "one two three four"
    @test edit!(edit_redo!) == "one two three four five"
    @test edit!(edit_undo!) == "one two three four"
    @test edit!(edit_undo!) == "one two three"

    @test edit!(LineEdit.edit_clear) == ""
    @test edit!(LineEdit.edit_clear) == "" # should not be saved twice
    @test edit!(edit_undo!) == "one two three"

    @test edit!(LineEdit.edit_insert_newline) == "one two three\n"
    @test edit!(edit_undo!) == "one two three"

    LineEdit.edit_move_left(s)
    LineEdit.edit_move_left(s)
    @test edit!(LineEdit.edit_transpose_chars) == "one two there"
    @test edit!(edit_undo!) == "one two three"
    @test edit!(LineEdit.edit_transpose_words) == "one three two"
    @test edit!(edit_undo!) == "one two three"

    LineEdit.move_line_start(s)
    @test edit!(LineEdit.edit_kill_line) == ""
    @test edit!(edit_undo!) == "one two three"
    # undo stack not updated if killing nothing:
    LineEdit.move_line_start(s)
    LineEdit.edit_kill_line(s)
    LineEdit.edit_kill_line(s) # no effect
    @test edit!(edit_undo!) == "one two three"

    LineEdit.move_line_start(s)
    LineEdit.edit_kill_line(s)
    LineEdit.edit_yank(s)
    @test edit!(LineEdit.edit_yank) == "one two threeone two three"
    @test edit!(edit_undo!) == "one two three"
    @test edit!(edit_undo!) == ""
    @test edit!(edit_undo!) == "one two three"

    LineEdit.setmark(s)
    LineEdit.edit_move_word_right(s)
    @test edit!(LineEdit.edit_kill_region) == " two three"
    @test edit!(LineEdit.edit_yank) == "one two three"
    @test edit!(LineEdit.edit_yank_pop) == "one two three two three"
    @test edit!(edit_undo!) == "one two three"
    @test edit!(edit_undo!) == " two three"
    @test edit!(edit_undo!) == "one two three"

    LineEdit.move_line_end(s)
    LineEdit.edit_backspace(s, false, false)
    LineEdit.edit_backspace(s, false, false)
    @test edit!(s->LineEdit.edit_backspace(s, false, false)) == "one two th"
    @test edit!(edit_undo!) == "one two thr"
    @test edit!(edit_undo!) == "one two thre"
    @test edit!(edit_undo!) == "one two three"

    LineEdit.push_undo(s) # TODO: incorporate push_undo into edit_splice! ?
    LineEdit.edit_splice!(s, 4 => 7, "stott")
    @test content(s) == "one stott three"
    s.last_action = :not_undo
    @test edit!(edit_undo!) == "one two three"

    LineEdit.edit_move_left(s)
    LineEdit.edit_move_left(s)
    LineEdit.edit_move_left(s)
    @test edit!(LineEdit.edit_delete) == "one two thee"
    @test edit!(edit_undo!) == "one two three"

    LineEdit.edit_move_word_left(s)
    LineEdit.edit_werase(s)
    @test edit!(LineEdit.edit_delete_next_word) == "one "
    @test edit!(edit_undo!) == "one three"
    @test edit!(edit_undo!) == "one two three"
    @test edit!(edit_redo!) == "one three"
    @test edit!(edit_redo!) == "one "
    @test edit!(edit_redo!) == "one " # nothing more to redo (this "beeps")
    @test edit!(edit_undo!) == "one three"
    @test edit!(edit_undo!) == "one two three"

    LineEdit.move_line_start(s)
    @test edit!(LineEdit.edit_upper_case) == "ONE two three"
    LineEdit.move_line_start(s)
    @test edit!(LineEdit.edit_lower_case) == "one two three"
    @test edit!(LineEdit.edit_title_case) == "one Two three"
    @test edit!(edit_undo!) == "one two three"
    @test edit!(edit_undo!) == "ONE two three"
    @test edit!(edit_undo!) == "one two three"

    LineEdit.move_line_end(s)
    edit_insert(s, "  ")
    @test edit!(LineEdit.edit_tab) == "one two three   "
    @test edit!(edit_undo!) == "one two three  "
    @test edit!(edit_undo!) == "one two three"
    LineEdit.move_line_start(s)
    edit_insert(s, "  ")
    LineEdit.move_line_start(s)
    @test edit!(s->LineEdit.edit_tab(s, true, true)) == "  one two three" # tab moves cursor to position 2
    @test edit!(edit_undo!) == "one two three" # undo didn't record cursor movement
    # TODO: add tests for complete_line, which don't work directly

    # pop initial insert of "one two three"
    @test edit!(edit_undo!) == ""
    @test edit!(edit_undo!) == "" # nothing more to undo (this "beeps")
end

<<<<<<< HEAD
@testset "edit_indent_{left,right}" begin
    local buf = IOBuffer()
    write(buf, "1\n22\n333")
    seek(buf, 0)
    @test LineEdit.edit_indent(buf, -1) == false
    @test transform!(buf->LineEdit.edit_indent(buf, -1), buf) == ("1\n22\n333", 0, 0)
    @test transform!(buf->LineEdit.edit_indent(buf, +1), buf) == (" 1\n22\n333", 1, 0)
    @test transform!(buf->LineEdit.edit_indent(buf, +2), buf) == ("   1\n22\n333", 3, 0)
    @test transform!(buf->LineEdit.edit_indent(buf, -2), buf) == (" 1\n22\n333", 1, 0)
    seek(buf, 0) # if the cursor is already on the left column, it stays there
    @test transform!(buf->LineEdit.edit_indent(buf, -2), buf) == ("1\n22\n333", 0, 0)
    seek(buf, 3) # between the two "2"
    @test transform!(buf->LineEdit.edit_indent(buf, +3), buf) == ("1\n   22\n333", 6, 0)
    @test transform!(buf->LineEdit.edit_indent(buf, -9), buf) == ("1\n22\n333", 3, 0)
    seekend(buf) # position 8
    @test transform!(buf->LineEdit.edit_indent(buf, +3), buf) == ("1\n22\n   333", 11, 0)
    @test transform!(buf->LineEdit.edit_indent(buf, -1), buf) == ("1\n22\n  333", 10, 0)
    @test transform!(buf->LineEdit.edit_indent(buf, -2), buf) == ("1\n22\n333", 8, 0)
    @test transform!(buf->LineEdit.edit_indent(buf, -1), buf) == ("1\n22\n333", 8, 0)
    @test transform!(buf->LineEdit.edit_indent(buf, +3), buf) == ("1\n22\n   333", 11, 0)
    seek(buf, 5) # left column
    @test transform!(buf->LineEdit.edit_indent(buf, -2), buf) == ("1\n22\n 333", 5, 0)
=======
@testset "edit_transpose_lines_{up,down}!" begin
    local buf
    buf = IOBuffer()
    write(buf, "l1\nl2\nl3")
    seek(buf, 0)
    @test LineEdit.edit_transpose_lines_up!(buf) == false
    @test transform!(LineEdit.edit_transpose_lines_up!, buf) == ("l1\nl2\nl3", 0, 0)
    @test transform!(LineEdit.edit_transpose_lines_down!, buf) == ("l2\nl1\nl3", 3, 0)
    @test LineEdit.edit_transpose_lines_down!(buf) == true
    @test String(take!(copy(buf))) == "l2\nl3\nl1"
    @test LineEdit.edit_transpose_lines_down!(buf) == false
    @test String(take!(copy(buf))) == "l2\nl3\nl1" # no change
    LineEdit.edit_move_right(buf)
    @test transform!(LineEdit.edit_transpose_lines_up!, buf) == ("l2\nl1\nl3", 4, 0)
    LineEdit.edit_move_right(buf)
    @test transform!(LineEdit.edit_transpose_lines_up!, buf) == ("l1\nl2\nl3", 2, 0)
>>>>>>> 1600982b
end<|MERGE_RESOLUTION|>--- conflicted
+++ resolved
@@ -767,7 +767,6 @@
     @test edit!(edit_undo!) == "" # nothing more to undo (this "beeps")
 end
 
-<<<<<<< HEAD
 @testset "edit_indent_{left,right}" begin
     local buf = IOBuffer()
     write(buf, "1\n22\n333")
@@ -790,7 +789,8 @@
     @test transform!(buf->LineEdit.edit_indent(buf, +3), buf) == ("1\n22\n   333", 11, 0)
     seek(buf, 5) # left column
     @test transform!(buf->LineEdit.edit_indent(buf, -2), buf) == ("1\n22\n 333", 5, 0)
-=======
+end
+
 @testset "edit_transpose_lines_{up,down}!" begin
     local buf
     buf = IOBuffer()
@@ -807,5 +807,4 @@
     @test transform!(LineEdit.edit_transpose_lines_up!, buf) == ("l2\nl1\nl3", 4, 0)
     LineEdit.edit_move_right(buf)
     @test transform!(LineEdit.edit_transpose_lines_up!, buf) == ("l1\nl2\nl3", 2, 0)
->>>>>>> 1600982b
 end